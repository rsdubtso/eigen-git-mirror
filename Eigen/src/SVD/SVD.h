// This file is part of Eigen, a lightweight C++ template library
// for linear algebra.
//
// Copyright (C) 2008-2009 Gael Guennebaud <g.gael@free.fr>
//
// Eigen is free software; you can redistribute it and/or
// modify it under the terms of the GNU Lesser General Public
// License as published by the Free Software Foundation; either
// version 3 of the License, or (at your option) any later version.
//
// Alternatively, you can redistribute it and/or
// modify it under the terms of the GNU General Public License as
// published by the Free Software Foundation; either version 2 of
// the License, or (at your option) any later version.
//
// Eigen is distributed in the hope that it will be useful, but WITHOUT ANY
// WARRANTY; without even the implied warranty of MERCHANTABILITY or FITNESS
// FOR A PARTICULAR PURPOSE. See the GNU Lesser General Public License or the
// GNU General Public License for more details.
//
// You should have received a copy of the GNU Lesser General Public
// License and a copy of the GNU General Public License along with
// Eigen. If not, see <http://www.gnu.org/licenses/>.

#ifndef EIGEN_SVD_H
#define EIGEN_SVD_H

template<typename MatrixType, typename Rhs> struct ei_svd_solve_impl;

/** \ingroup SVD_Module
  * \nonstableyet
  *
  * \class SVD
  *
  * \brief Standard SVD decomposition of a matrix and associated features
  *
  * \param MatrixType the type of the matrix of which we are computing the SVD decomposition
  *
  * This class performs a standard SVD decomposition of a real matrix A of size \c M x \c N.
  *
  * \sa MatrixBase::SVD()
  */
template<typename _MatrixType> class SVD
{
  public:
    typedef _MatrixType MatrixType;
    typedef typename MatrixType::Scalar Scalar;
    typedef typename NumTraits<typename MatrixType::Scalar>::Real RealScalar;

    enum {
      RowsAtCompileTime = MatrixType::RowsAtCompileTime,
      ColsAtCompileTime = MatrixType::ColsAtCompileTime,
      PacketSize = ei_packet_traits<Scalar>::size,
      AlignmentMask = int(PacketSize)-1,
      MinSize = EIGEN_ENUM_MIN(RowsAtCompileTime, ColsAtCompileTime)
    };

    typedef Matrix<Scalar, RowsAtCompileTime, 1> ColVector;
    typedef Matrix<Scalar, ColsAtCompileTime, 1> RowVector;

    typedef Matrix<Scalar, RowsAtCompileTime, RowsAtCompileTime> MatrixUType;
    typedef Matrix<Scalar, ColsAtCompileTime, ColsAtCompileTime> MatrixVType;
    typedef Matrix<Scalar, ColsAtCompileTime, 1> SingularValuesType;

    /**
    * \brief Default Constructor.
    *
    * The default constructor is useful in cases in which the user intends to
    * perform decompositions via SVD::compute(const MatrixType&).
    */
    SVD() : m_matU(), m_matV(), m_sigma(), m_isInitialized(false) {}

    SVD(const MatrixType& matrix)
      : m_matU(matrix.rows(), matrix.rows()),
        m_matV(matrix.cols(),matrix.cols()),
        m_sigma(matrix.cols()),
        m_isInitialized(false)
    {
      compute(matrix);
    }

    /** \returns a solution of \f$ A x = b \f$ using the current SVD decomposition of A.
      *
      * \param b the right-hand-side of the equation to solve.
      *
      * \note_about_checking_solutions
      *
      * \note_about_arbitrary_choice_of_solution
      *
      * \sa MatrixBase::svd(),
      */
    template<typename Rhs>
    inline const ei_solve_retval<SVD, Rhs>
    solve(const MatrixBase<Rhs>& b) const
    {
      ei_assert(m_isInitialized && "SVD is not initialized.");
      return ei_solve_retval<SVD, Rhs>(*this, b.derived());
    }

    const MatrixUType& matrixU() const
    {
      ei_assert(m_isInitialized && "SVD is not initialized.");
      return m_matU;
    }

    const SingularValuesType& singularValues() const
    {
      ei_assert(m_isInitialized && "SVD is not initialized.");
      return m_sigma;
    }

    const MatrixVType& matrixV() const
    {
      ei_assert(m_isInitialized && "SVD is not initialized.");
      return m_matV;
    }

    SVD& compute(const MatrixType& matrix);

    template<typename UnitaryType, typename PositiveType>
    void computeUnitaryPositive(UnitaryType *unitary, PositiveType *positive) const;
    template<typename PositiveType, typename UnitaryType>
    void computePositiveUnitary(PositiveType *positive, UnitaryType *unitary) const;
    template<typename RotationType, typename ScalingType>
    void computeRotationScaling(RotationType *unitary, ScalingType *positive) const;
    template<typename ScalingType, typename RotationType>
    void computeScalingRotation(ScalingType *positive, RotationType *unitary) const;

    inline int rows() const
    {
      ei_assert(m_isInitialized && "SVD is not initialized.");
      return m_rows;
    }

    inline int cols() const
    {
      ei_assert(m_isInitialized && "SVD is not initialized.");
      return m_cols;
    }
    
  protected:
    // Computes (a^2 + b^2)^(1/2) without destructive underflow or overflow.
    inline static Scalar pythag(Scalar a, Scalar b)
    {
      Scalar abs_a = ei_abs(a);
      Scalar abs_b = ei_abs(b);
      if (abs_a > abs_b)
        return abs_a*ei_sqrt(Scalar(1.0)+ei_abs2(abs_b/abs_a));
      else
        return (abs_b == Scalar(0.0) ? Scalar(0.0) : abs_b*ei_sqrt(Scalar(1.0)+ei_abs2(abs_a/abs_b)));
    }

    inline static Scalar sign(Scalar a, Scalar b)
    {
      return (b >= Scalar(0.0) ? ei_abs(a) : -ei_abs(a));
    }

  protected:
    /** \internal */
    MatrixUType m_matU;
    /** \internal */
    MatrixVType m_matV;
    /** \internal */
    SingularValuesType m_sigma;
    bool m_isInitialized;
    int m_rows, m_cols;
};

/** Computes / recomputes the SVD decomposition A = U S V^* of \a matrix
  *
  * \note this code has been adapted from Numerical Recipes, third edition.
  *
  * \returns a reference to *this
  */
template<typename MatrixType>
SVD<MatrixType>& SVD<MatrixType>::compute(const MatrixType& matrix)
{
  const int m = m_rows = matrix.rows();
  const int n = m_cols = matrix.cols();

  m_matU.resize(m, m);
  m_matU.setZero();
  m_sigma.resize(n);
  m_matV.resize(n,n);

  int max_iters = 30;

  MatrixVType& V = m_matV;
  MatrixType A = matrix;
  SingularValuesType& W = m_sigma;

  bool flag;
<<<<<<< HEAD
  int i,its,j,k,nm;
  int l=0;
=======
  int i=0,its=0,j=0,k=0,l=0,nm=0;
>>>>>>> a3292263
  Scalar anorm, c, f, g, h, s, scale, x, y, z;
  bool convergence = true;
  Scalar eps = dummy_precision<Scalar>();

  Matrix<Scalar,Dynamic,1> rv1(n);
  g = scale = anorm = 0;
  // Householder reduction to bidiagonal form.
  for (i=0; i<n; i++)
  {
    l = i+2;
    rv1[i] = scale*g;
    g = s = scale = 0.0;
    if (i < m)
    {
      scale = A.col(i).end(m-i).cwiseAbs().sum();
      if (scale != Scalar(0))
      {
        for (k=i; k<m; k++)
        {
          A(k, i) /= scale;
          s += A(k, i)*A(k, i);
        }
        f = A(i, i);
        g = -sign( ei_sqrt(s), f );
        h = f*g - s;
        A(i, i)=f-g;
        for (j=l-1; j<n; j++)
        {
          s = A.col(j).end(m-i).dot(A.col(i).end(m-i));
          f = s/h;
          A.col(j).end(m-i) += f*A.col(i).end(m-i);
        }
        A.col(i).end(m-i) *= scale;
      }
    }
    W[i] = scale * g;
    g = s = scale = 0.0;
    if (i+1 <= m && i+1 != n)
    {
      scale = A.row(i).end(n-l+1).cwiseAbs().sum();
      if (scale != Scalar(0))
      {
        for (k=l-1; k<n; k++)
        {
          A(i, k) /= scale;
          s += A(i, k)*A(i, k);
        }
        f = A(i,l-1);
        g = -sign(ei_sqrt(s),f);
        h = f*g - s;
        A(i,l-1) = f-g;
        rv1.end(n-l+1) = A.row(i).end(n-l+1)/h;
        for (j=l-1; j<m; j++)
        {
          s = A.row(i).end(n-l+1).dot(A.row(j).end(n-l+1));
          A.row(j).end(n-l+1) += s*rv1.end(n-l+1).transpose();
        }
        A.row(i).end(n-l+1) *= scale;
      }
    }
    anorm = std::max( anorm, (ei_abs(W[i])+ei_abs(rv1[i])) );
  }
  // Accumulation of right-hand transformations.
  for (i=n-1; i>=0; i--)
  {
    //Accumulation of right-hand transformations.
    if (i < n-1)
    {
      if (g != Scalar(0.0))
      {
        for (j=l; j<n; j++) //Double division to avoid possible underflow.
          V(j, i) = (A(i, j)/A(i, l))/g;
        for (j=l; j<n; j++)
        {
          s = V.col(j).end(n-l).dot(A.row(i).end(n-l));
          V.col(j).end(n-l) += s * V.col(i).end(n-l);
        }
      }
      V.row(i).end(n-l).setZero();
      V.col(i).end(n-l).setZero();
    }
    V(i, i) = 1.0;
    g = rv1[i];
    l = i;
  }
  // Accumulation of left-hand transformations.
  for (i=std::min(m,n)-1; i>=0; i--)
  {
    l = i+1;
    g = W[i];
    if (n-l>0)
      A.row(i).end(n-l).setZero();
    if (g != Scalar(0.0))
    {
      g = Scalar(1.0)/g;
      if (m-l)
      {
        for (j=l; j<n; j++)
        {
          s = A.col(j).end(m-l).dot(A.col(i).end(m-l));
          f = (s/A(i,i))*g;
          A.col(j).end(m-i) += f * A.col(i).end(m-i);
        }
      }
      A.col(i).end(m-i) *= g;
    }
    else
      A.col(i).end(m-i).setZero();
    ++A(i,i);
  }
  // Diagonalization of the bidiagonal form: Loop over
  // singular values, and over allowed iterations.
  for (k=n-1; k>=0; k--)
  {
    for (its=0; its<max_iters; its++)
    {
      flag = true;
      for (l=k; l>=0; l--)
      {
        // Test for splitting.
        nm = l-1;
        // Note that rv1[1] is always zero.
        //if ((double)(ei_abs(rv1[l])+anorm) == anorm)
        if (l==0 || ei_abs(rv1[l]) <= eps*anorm)
        {
          flag = false;
          break;
        }
        //if ((double)(ei_abs(W[nm])+anorm) == anorm)
        if (ei_abs(W[nm]) <= eps*anorm)
          break;
      }
      if (flag)
      {
        c = 0.0;  //Cancellation of rv1[l], if l > 0.
        s = 1.0;
        for (i=l ;i<k+1; i++)
        {
          f = s*rv1[i];
          rv1[i] = c*rv1[i];
          //if ((double)(ei_abs(f)+anorm) == anorm)
          if (ei_abs(f) <= eps*anorm)
            break;
          g = W[i];
          h = pythag(f,g);
          W[i] = h;
          h = Scalar(1.0)/h;
          c = g*h;
          s = -f*h;
          V.applyOnTheRight(i,nm,PlanarRotation<Scalar>(c,s));
        }
      }
      z = W[k];
      if (l == k)  //Convergence.
      {
        if (z < 0.0) { // Singular value is made nonnegative.
          W[k] = -z;
          V.col(k) = -V.col(k);
        }
        break;
      }
      if (its+1 == max_iters)
      {
        convergence = false;
      }
      x = W[l]; // Shift from bottom 2-by-2 minor.
      nm = k-1;
      y = W[nm];
      g = rv1[nm];
      h = rv1[k];
      f = ((y-z)*(y+z) + (g-h)*(g+h))/(Scalar(2.0)*h*y);
      g = pythag(f,1.0);
      f = ((x-z)*(x+z) + h*((y/(f+sign(g,f)))-h))/x;
      c = s = 1.0;
      //Next QR transformation:
      for (j=l; j<=nm; j++)
      {
        i = j+1;
        g = rv1[i];
        y = W[i];
        h = s*g;
        g = c*g;

        z = pythag(f,h);
        rv1[j] = z;
        c = f/z;
        s = h/z;
        f = x*c + g*s;
        g = g*c - x*s;
        h = y*s;
        y *= c;
        V.applyOnTheRight(i,j,PlanarRotation<Scalar>(c,s));

        z = pythag(f,h);
        W[j] = z;
        // Rotation can be arbitrary if z = 0.
        if (z!=Scalar(0))
        {
          z = Scalar(1.0)/z;
          c = f*z;
          s = h*z;
        }
        f = c*g + s*y;
        x = c*y - s*g;
        A.applyOnTheRight(i,j,PlanarRotation<Scalar>(c,s));
      }
      rv1[l] = 0.0;
      rv1[k] = f;
      W[k]   = x;
    }
  }

  // sort the singular values:
  {
    for (int i=0; i<n; i++)
    {
      int k;
      W.end(n-i).maxCoeff(&k);
      if (k != 0)
      {
        k += i;
        std::swap(W[k],W[i]);
        A.col(i).swap(A.col(k));
        V.col(i).swap(V.col(k));
      }
    }
  }
  m_matU.setZero();
  if (m>=n)
    m_matU.block(0,0,m,n) = A;
  else
    m_matU = A.block(0,0,m,m);

  m_isInitialized = true;
  return *this;
}

template<typename _MatrixType, typename Rhs>
struct ei_solve_retval<SVD<_MatrixType>, Rhs>
  : ei_solve_retval_base<SVD<_MatrixType>, Rhs>
{
  EIGEN_MAKE_SOLVE_HELPERS(SVD<_MatrixType>,Rhs)

  template<typename Dest> void evalTo(Dest& dst) const
  {
    ei_assert(rhs().rows() == dec().rows());

    for (int j=0; j<cols(); ++j)
    {
      Matrix<Scalar,MatrixType::RowsAtCompileTime,1> aux = dec().matrixU().adjoint() * rhs().col(j);

      for (int i = 0; i < dec().rows(); ++i)
      {
        Scalar si = dec().singularValues().coeff(i);
        if(si == RealScalar(0))
          aux.coeffRef(i) = Scalar(0);
        else
          aux.coeffRef(i) /= si;
      }
      const int minsize = std::min(dec().rows(),dec().cols());
      dst.col(j).start(minsize) = aux.start(minsize);
      if(dec().cols()>dec().rows()) dst.col(j).end(cols()-minsize).setZero();
      dst.col(j) = dec().matrixV() * dst.col(j);
    }
  }
};

/** Computes the polar decomposition of the matrix, as a product unitary x positive.
  *
  * If either pointer is zero, the corresponding computation is skipped.
  *
  * Only for square matrices.
  *
  * \sa computePositiveUnitary(), computeRotationScaling()
  */
template<typename MatrixType>
template<typename UnitaryType, typename PositiveType>
void SVD<MatrixType>::computeUnitaryPositive(UnitaryType *unitary,
                                             PositiveType *positive) const
{
  ei_assert(m_isInitialized && "SVD is not initialized.");
  ei_assert(m_matU.cols() == m_matV.cols() && "Polar decomposition is only for square matrices");
  if(unitary) *unitary = m_matU * m_matV.adjoint();
  if(positive) *positive = m_matV * m_sigma.asDiagonal() * m_matV.adjoint();
}

/** Computes the polar decomposition of the matrix, as a product positive x unitary.
  *
  * If either pointer is zero, the corresponding computation is skipped.
  *
  * Only for square matrices.
  *
  * \sa computeUnitaryPositive(), computeRotationScaling()
  */
template<typename MatrixType>
template<typename UnitaryType, typename PositiveType>
void SVD<MatrixType>::computePositiveUnitary(UnitaryType *positive,
                                             PositiveType *unitary) const
{
  ei_assert(m_isInitialized && "SVD is not initialized.");
  ei_assert(m_matU.rows() == m_matV.rows() && "Polar decomposition is only for square matrices");
  if(unitary) *unitary = m_matU * m_matV.adjoint();
  if(positive) *positive = m_matU * m_sigma.asDiagonal() * m_matU.adjoint();
}

/** decomposes the matrix as a product rotation x scaling, the scaling being
  * not necessarily positive.
  *
  * If either pointer is zero, the corresponding computation is skipped.
  *
  * This method requires the Geometry module.
  *
  * \sa computeScalingRotation(), computeUnitaryPositive()
  */
template<typename MatrixType>
template<typename RotationType, typename ScalingType>
void SVD<MatrixType>::computeRotationScaling(RotationType *rotation, ScalingType *scaling) const
{
  ei_assert(m_isInitialized && "SVD is not initialized.");
  ei_assert(m_matU.rows() == m_matV.rows() && "Polar decomposition is only for square matrices");
  Scalar x = (m_matU * m_matV.adjoint()).determinant(); // so x has absolute value 1
  Matrix<Scalar, MatrixType::RowsAtCompileTime, 1> sv(m_sigma);
  sv.coeffRef(0) *= x;
  if(scaling) scaling->lazyAssign(m_matV * sv.asDiagonal() * m_matV.adjoint());
  if(rotation)
  {
    MatrixType m(m_matU);
    m.col(0) /= x;
    rotation->lazyAssign(m * m_matV.adjoint());
  }
}

/** decomposes the matrix as a product scaling x rotation, the scaling being
  * not necessarily positive.
  *
  * If either pointer is zero, the corresponding computation is skipped.
  *
  * This method requires the Geometry module.
  *
  * \sa computeRotationScaling(), computeUnitaryPositive()
  */
template<typename MatrixType>
template<typename ScalingType, typename RotationType>
void SVD<MatrixType>::computeScalingRotation(ScalingType *scaling, RotationType *rotation) const
{
  ei_assert(m_isInitialized && "SVD is not initialized.");
  ei_assert(m_matU.rows() == m_matV.rows() && "Polar decomposition is only for square matrices");
  Scalar x = (m_matU * m_matV.adjoint()).determinant(); // so x has absolute value 1
  Matrix<Scalar, MatrixType::RowsAtCompileTime, 1> sv(m_sigma);
  sv.coeffRef(0) *= x;
  if(scaling) scaling->lazyAssign(m_matU * sv.asDiagonal() * m_matU.adjoint());
  if(rotation)
  {
    MatrixType m(m_matU);
    m.col(0) /= x;
    rotation->lazyAssign(m * m_matV.adjoint());
  }
}


/** \svd_module
  * \returns the SVD decomposition of \c *this
  */
template<typename Derived>
inline SVD<typename MatrixBase<Derived>::PlainMatrixType>
MatrixBase<Derived>::svd() const
{
  return SVD<PlainMatrixType>(derived());
}

#endif // EIGEN_SVD_H<|MERGE_RESOLUTION|>--- conflicted
+++ resolved
@@ -190,12 +190,7 @@
   SingularValuesType& W = m_sigma;
 
   bool flag;
-<<<<<<< HEAD
-  int i,its,j,k,nm;
-  int l=0;
-=======
   int i=0,its=0,j=0,k=0,l=0,nm=0;
->>>>>>> a3292263
   Scalar anorm, c, f, g, h, s, scale, x, y, z;
   bool convergence = true;
   Scalar eps = dummy_precision<Scalar>();
