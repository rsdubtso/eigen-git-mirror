// This file is part of Eigen, a lightweight C++ template library
// for linear algebra.
//
// Copyright (C) 2008-2010 Gael Guennebaud <gael.guennebaud@inria.fr>
//
// This Source Code Form is subject to the terms of the Mozilla
// Public License v. 2.0. If a copy of the MPL was not distributed
// with this file, You can obtain one at http://mozilla.org/MPL/2.0/.

#ifndef EIGEN_FUNCTORS_H
#define EIGEN_FUNCTORS_H

namespace Eigen {

namespace internal {

// associative functors:

/** \internal
  * \brief Template functor to compute the sum of two scalars
  *
  * \sa class CwiseBinaryOp, MatrixBase::operator+, class VectorwiseOp, MatrixBase::sum()
  */
template<typename Scalar> struct scalar_sum_op {
  EIGEN_EMPTY_STRUCT_CTOR(scalar_sum_op)
  EIGEN_DEVICE_FUNC EIGEN_STRONG_INLINE const Scalar operator() (const Scalar& a, const Scalar& b) const { return a + b; }
  template<typename Packet>
  EIGEN_STRONG_INLINE const Packet packetOp(const Packet& a, const Packet& b) const
  { return internal::padd(a,b); }
  template<typename Packet>
  EIGEN_STRONG_INLINE const Scalar predux(const Packet& a) const
  { return internal::predux(a); }
};
template<typename Scalar>
struct functor_traits<scalar_sum_op<Scalar> > {
  enum {
    Cost = NumTraits<Scalar>::AddCost,
    PacketAccess = packet_traits<Scalar>::HasAdd
  };
};

/** \internal
  * \brief Template functor to compute the product of two scalars
  *
  * \sa class CwiseBinaryOp, Cwise::operator*(), class VectorwiseOp, MatrixBase::redux()
  */
template<typename LhsScalar,typename RhsScalar> struct scalar_product_op {
  enum {
    // TODO vectorize mixed product
    Vectorizable = is_same<LhsScalar,RhsScalar>::value && packet_traits<LhsScalar>::HasMul && packet_traits<RhsScalar>::HasMul
  };
  typedef typename scalar_product_traits<LhsScalar,RhsScalar>::ReturnType result_type;
  EIGEN_EMPTY_STRUCT_CTOR(scalar_product_op)
  EIGEN_DEVICE_FUNC EIGEN_STRONG_INLINE const result_type operator() (const LhsScalar& a, const RhsScalar& b) const { return a * b; }
  template<typename Packet>
  EIGEN_STRONG_INLINE const Packet packetOp(const Packet& a, const Packet& b) const
  { return internal::pmul(a,b); }
  template<typename Packet>
  EIGEN_STRONG_INLINE const result_type predux(const Packet& a) const
  { return internal::predux_mul(a); }
};
template<typename LhsScalar,typename RhsScalar>
struct functor_traits<scalar_product_op<LhsScalar,RhsScalar> > {
  enum {
    Cost = (NumTraits<LhsScalar>::MulCost + NumTraits<RhsScalar>::MulCost)/2, // rough estimate!
    PacketAccess = scalar_product_op<LhsScalar,RhsScalar>::Vectorizable
  };
};

/** \internal
  * \brief Template functor to compute the conjugate product of two scalars
  *
  * This is a short cut for conj(x) * y which is needed for optimization purpose; in Eigen2 support mode, this becomes x * conj(y)
  */
template<typename LhsScalar,typename RhsScalar> struct scalar_conj_product_op {

  enum {
    Conj = NumTraits<LhsScalar>::IsComplex
  };
  
  typedef typename scalar_product_traits<LhsScalar,RhsScalar>::ReturnType result_type;
  
  EIGEN_EMPTY_STRUCT_CTOR(scalar_conj_product_op)
  EIGEN_DEVICE_FUNC EIGEN_STRONG_INLINE const result_type operator() (const LhsScalar& a, const RhsScalar& b) const
  { return conj_helper<LhsScalar,RhsScalar,Conj,false>().pmul(a,b); }
  
  template<typename Packet>
  EIGEN_STRONG_INLINE const Packet packetOp(const Packet& a, const Packet& b) const
  { return conj_helper<Packet,Packet,Conj,false>().pmul(a,b); }
};
template<typename LhsScalar,typename RhsScalar>
struct functor_traits<scalar_conj_product_op<LhsScalar,RhsScalar> > {
  enum {
    Cost = NumTraits<LhsScalar>::MulCost,
    PacketAccess = internal::is_same<LhsScalar, RhsScalar>::value && packet_traits<LhsScalar>::HasMul
  };
};

/** \internal
  * \brief Template functor to compute the min of two scalars
  *
  * \sa class CwiseBinaryOp, MatrixBase::cwiseMin, class VectorwiseOp, MatrixBase::minCoeff()
  */
template<typename Scalar> struct scalar_min_op {
  EIGEN_EMPTY_STRUCT_CTOR(scalar_min_op)
  EIGEN_DEVICE_FUNC EIGEN_STRONG_INLINE const Scalar operator() (const Scalar& a, const Scalar& b) const { EIGEN_USING_STD_MATH(min); return (min)(a, b); }
  template<typename Packet>
  EIGEN_STRONG_INLINE const Packet packetOp(const Packet& a, const Packet& b) const
  { return internal::pmin(a,b); }
  template<typename Packet>
  EIGEN_STRONG_INLINE const Scalar predux(const Packet& a) const
  { return internal::predux_min(a); }
};
template<typename Scalar>
struct functor_traits<scalar_min_op<Scalar> > {
  enum {
    Cost = NumTraits<Scalar>::AddCost,
    PacketAccess = packet_traits<Scalar>::HasMin
  };
};

/** \internal
  * \brief Template functor to compute the max of two scalars
  *
  * \sa class CwiseBinaryOp, MatrixBase::cwiseMax, class VectorwiseOp, MatrixBase::maxCoeff()
  */
template<typename Scalar> struct scalar_max_op {
  EIGEN_EMPTY_STRUCT_CTOR(scalar_max_op)
  EIGEN_DEVICE_FUNC EIGEN_STRONG_INLINE const Scalar operator() (const Scalar& a, const Scalar& b) const { EIGEN_USING_STD_MATH(max); return (max)(a, b); }
  template<typename Packet>
  EIGEN_STRONG_INLINE const Packet packetOp(const Packet& a, const Packet& b) const
  { return internal::pmax(a,b); }
  template<typename Packet>
  EIGEN_STRONG_INLINE const Scalar predux(const Packet& a) const
  { return internal::predux_max(a); }
};
template<typename Scalar>
struct functor_traits<scalar_max_op<Scalar> > {
  enum {
    Cost = NumTraits<Scalar>::AddCost,
    PacketAccess = packet_traits<Scalar>::HasMax
  };
};

/** \internal
  * \brief Template functor to compute the hypot of two scalars
  *
  * \sa MatrixBase::stableNorm(), class Redux
  */
template<typename Scalar> struct scalar_hypot_op {
  EIGEN_EMPTY_STRUCT_CTOR(scalar_hypot_op)
//   typedef typename NumTraits<Scalar>::Real result_type;
  EIGEN_DEVICE_FUNC EIGEN_STRONG_INLINE const Scalar operator() (const Scalar& _x, const Scalar& _y) const
  {
    EIGEN_USING_STD_MATH(max);
    EIGEN_USING_STD_MATH(min);
    using std::sqrt;
    Scalar p = (max)(_x, _y);
    Scalar q = (min)(_x, _y);
    Scalar qp = q/p;
    return p * sqrt(Scalar(1) + qp*qp);
  }
};
template<typename Scalar>
struct functor_traits<scalar_hypot_op<Scalar> > {
  enum { Cost = 5 * NumTraits<Scalar>::MulCost, PacketAccess=0 };
};

/** \internal
  * \brief Template functor to compute the pow of two scalars
  */
template<typename Scalar, typename OtherScalar> struct scalar_binary_pow_op {
  EIGEN_EMPTY_STRUCT_CTOR(scalar_binary_pow_op)
<<<<<<< HEAD
  EIGEN_DEVICE_FUNC inline Scalar operator() (const Scalar& a, const OtherScalar& b) const { return internal::pow(a, b); }
=======
  inline Scalar operator() (const Scalar& a, const OtherScalar& b) const { return numext::pow(a, b); }
>>>>>>> e2204553
};
template<typename Scalar, typename OtherScalar>
struct functor_traits<scalar_binary_pow_op<Scalar,OtherScalar> > {
  enum { Cost = 5 * NumTraits<Scalar>::MulCost, PacketAccess = false };
};

// other binary functors:

/** \internal
  * \brief Template functor to compute the difference of two scalars
  *
  * \sa class CwiseBinaryOp, MatrixBase::operator-
  */
template<typename Scalar> struct scalar_difference_op {
  EIGEN_EMPTY_STRUCT_CTOR(scalar_difference_op)
  EIGEN_DEVICE_FUNC EIGEN_STRONG_INLINE const Scalar operator() (const Scalar& a, const Scalar& b) const { return a - b; }
  template<typename Packet>
  EIGEN_STRONG_INLINE const Packet packetOp(const Packet& a, const Packet& b) const
  { return internal::psub(a,b); }
};
template<typename Scalar>
struct functor_traits<scalar_difference_op<Scalar> > {
  enum {
    Cost = NumTraits<Scalar>::AddCost,
    PacketAccess = packet_traits<Scalar>::HasSub
  };
};

/** \internal
  * \brief Template functor to compute the quotient of two scalars
  *
  * \sa class CwiseBinaryOp, Cwise::operator/()
  */
template<typename LhsScalar,typename RhsScalar> struct scalar_quotient_op {
  enum {
    // TODO vectorize mixed product
    Vectorizable = is_same<LhsScalar,RhsScalar>::value && packet_traits<LhsScalar>::HasDiv && packet_traits<RhsScalar>::HasDiv
  };
  typedef typename scalar_product_traits<LhsScalar,RhsScalar>::ReturnType result_type;
  EIGEN_EMPTY_STRUCT_CTOR(scalar_quotient_op)
  EIGEN_DEVICE_FUNC EIGEN_STRONG_INLINE const result_type operator() (const LhsScalar& a, const RhsScalar& b) const { return a / b; }
  template<typename Packet>
  EIGEN_STRONG_INLINE const Packet packetOp(const Packet& a, const Packet& b) const
  { return internal::pdiv(a,b); }
};
template<typename LhsScalar,typename RhsScalar>
struct functor_traits<scalar_quotient_op<LhsScalar,RhsScalar> > {
  enum {
    Cost = (NumTraits<LhsScalar>::MulCost + NumTraits<RhsScalar>::MulCost), // rough estimate!
    PacketAccess = scalar_quotient_op<LhsScalar,RhsScalar>::Vectorizable
  };
};



/** \internal
  * \brief Template functor to compute the and of two booleans
  *
  * \sa class CwiseBinaryOp, ArrayBase::operator&&
  */
struct scalar_boolean_and_op {
  EIGEN_EMPTY_STRUCT_CTOR(scalar_boolean_and_op)
  EIGEN_DEVICE_FUNC EIGEN_STRONG_INLINE bool operator() (const bool& a, const bool& b) const { return a && b; }
};
template<> struct functor_traits<scalar_boolean_and_op> {
  enum {
    Cost = NumTraits<bool>::AddCost,
    PacketAccess = false
  };
};

/** \internal
  * \brief Template functor to compute the or of two booleans
  *
  * \sa class CwiseBinaryOp, ArrayBase::operator||
  */
struct scalar_boolean_or_op {
  EIGEN_EMPTY_STRUCT_CTOR(scalar_boolean_or_op)
  EIGEN_DEVICE_FUNC EIGEN_STRONG_INLINE bool operator() (const bool& a, const bool& b) const { return a || b; }
};
template<> struct functor_traits<scalar_boolean_or_op> {
  enum {
    Cost = NumTraits<bool>::AddCost,
    PacketAccess = false
  };
};

// unary functors:

/** \internal
  * \brief Template functor to compute the opposite of a scalar
  *
  * \sa class CwiseUnaryOp, MatrixBase::operator-
  */
template<typename Scalar> struct scalar_opposite_op {
  EIGEN_EMPTY_STRUCT_CTOR(scalar_opposite_op)
  EIGEN_DEVICE_FUNC EIGEN_STRONG_INLINE const Scalar operator() (const Scalar& a) const { return -a; }
  template<typename Packet>
  EIGEN_STRONG_INLINE const Packet packetOp(const Packet& a) const
  { return internal::pnegate(a); }
};
template<typename Scalar>
struct functor_traits<scalar_opposite_op<Scalar> >
{ enum {
    Cost = NumTraits<Scalar>::AddCost,
    PacketAccess = packet_traits<Scalar>::HasNegate };
};

/** \internal
  * \brief Template functor to compute the absolute value of a scalar
  *
  * \sa class CwiseUnaryOp, Cwise::abs
  */
template<typename Scalar> struct scalar_abs_op {
  EIGEN_EMPTY_STRUCT_CTOR(scalar_abs_op)
  typedef typename NumTraits<Scalar>::Real result_type;
  EIGEN_DEVICE_FUNC EIGEN_STRONG_INLINE const result_type operator() (const Scalar& a) const { using std::abs; return abs(a); }
  template<typename Packet>
  EIGEN_STRONG_INLINE const Packet packetOp(const Packet& a) const
  { return internal::pabs(a); }
};
template<typename Scalar>
struct functor_traits<scalar_abs_op<Scalar> >
{
  enum {
    Cost = NumTraits<Scalar>::AddCost,
    PacketAccess = packet_traits<Scalar>::HasAbs
  };
};

/** \internal
  * \brief Template functor to compute the squared absolute value of a scalar
  *
  * \sa class CwiseUnaryOp, Cwise::abs2
  */
template<typename Scalar> struct scalar_abs2_op {
  EIGEN_EMPTY_STRUCT_CTOR(scalar_abs2_op)
  typedef typename NumTraits<Scalar>::Real result_type;
<<<<<<< HEAD
  EIGEN_DEVICE_FUNC EIGEN_STRONG_INLINE const result_type operator() (const Scalar& a) const { return internal::abs2(a); }
=======
  EIGEN_STRONG_INLINE const result_type operator() (const Scalar& a) const { return numext::abs2(a); }
>>>>>>> e2204553
  template<typename Packet>
  EIGEN_STRONG_INLINE const Packet packetOp(const Packet& a) const
  { return internal::pmul(a,a); }
};
template<typename Scalar>
struct functor_traits<scalar_abs2_op<Scalar> >
{ enum { Cost = NumTraits<Scalar>::MulCost, PacketAccess = packet_traits<Scalar>::HasAbs2 }; };

/** \internal
  * \brief Template functor to compute the conjugate of a complex value
  *
  * \sa class CwiseUnaryOp, MatrixBase::conjugate()
  */
template<typename Scalar> struct scalar_conjugate_op {
  EIGEN_EMPTY_STRUCT_CTOR(scalar_conjugate_op)
<<<<<<< HEAD
  EIGEN_DEVICE_FUNC EIGEN_STRONG_INLINE const Scalar operator() (const Scalar& a) const { using internal::conj; return conj(a); }
=======
  EIGEN_STRONG_INLINE const Scalar operator() (const Scalar& a) const { using numext::conj; return conj(a); }
>>>>>>> e2204553
  template<typename Packet>
  EIGEN_STRONG_INLINE const Packet packetOp(const Packet& a) const { return internal::pconj(a); }
};
template<typename Scalar>
struct functor_traits<scalar_conjugate_op<Scalar> >
{
  enum {
    Cost = NumTraits<Scalar>::IsComplex ? NumTraits<Scalar>::AddCost : 0,
    PacketAccess = packet_traits<Scalar>::HasConj
  };
};

/** \internal
  * \brief Template functor to cast a scalar to another type
  *
  * \sa class CwiseUnaryOp, MatrixBase::cast()
  */
template<typename Scalar, typename NewType>
struct scalar_cast_op {
  EIGEN_EMPTY_STRUCT_CTOR(scalar_cast_op)
  typedef NewType result_type;
  EIGEN_DEVICE_FUNC EIGEN_STRONG_INLINE const NewType operator() (const Scalar& a) const { return cast<Scalar, NewType>(a); }
};
template<typename Scalar, typename NewType>
struct functor_traits<scalar_cast_op<Scalar,NewType> >
{ enum { Cost = is_same<Scalar, NewType>::value ? 0 : NumTraits<NewType>::AddCost, PacketAccess = false }; };

/** \internal
  * \brief Template functor to extract the real part of a complex
  *
  * \sa class CwiseUnaryOp, MatrixBase::real()
  */
template<typename Scalar>
struct scalar_real_op {
  EIGEN_EMPTY_STRUCT_CTOR(scalar_real_op)
  typedef typename NumTraits<Scalar>::Real result_type;
<<<<<<< HEAD
  EIGEN_DEVICE_FUNC EIGEN_STRONG_INLINE result_type operator() (const Scalar& a) const { return internal::real(a); }
=======
  EIGEN_STRONG_INLINE result_type operator() (const Scalar& a) const { return numext::real(a); }
>>>>>>> e2204553
};
template<typename Scalar>
struct functor_traits<scalar_real_op<Scalar> >
{ enum { Cost = 0, PacketAccess = false }; };

/** \internal
  * \brief Template functor to extract the imaginary part of a complex
  *
  * \sa class CwiseUnaryOp, MatrixBase::imag()
  */
template<typename Scalar>
struct scalar_imag_op {
  EIGEN_EMPTY_STRUCT_CTOR(scalar_imag_op)
  typedef typename NumTraits<Scalar>::Real result_type;
<<<<<<< HEAD
  EIGEN_DEVICE_FUNC EIGEN_STRONG_INLINE result_type operator() (const Scalar& a) const { return internal::imag(a); }
=======
  EIGEN_STRONG_INLINE result_type operator() (const Scalar& a) const { return numext::imag(a); }
>>>>>>> e2204553
};
template<typename Scalar>
struct functor_traits<scalar_imag_op<Scalar> >
{ enum { Cost = 0, PacketAccess = false }; };

/** \internal
  * \brief Template functor to extract the real part of a complex as a reference
  *
  * \sa class CwiseUnaryOp, MatrixBase::real()
  */
template<typename Scalar>
struct scalar_real_ref_op {
  EIGEN_EMPTY_STRUCT_CTOR(scalar_real_ref_op)
  typedef typename NumTraits<Scalar>::Real result_type;
<<<<<<< HEAD
  EIGEN_DEVICE_FUNC EIGEN_STRONG_INLINE result_type& operator() (const Scalar& a) const { return internal::real_ref(*const_cast<Scalar*>(&a)); }
=======
  EIGEN_STRONG_INLINE result_type& operator() (const Scalar& a) const { return numext::real_ref(*const_cast<Scalar*>(&a)); }
>>>>>>> e2204553
};
template<typename Scalar>
struct functor_traits<scalar_real_ref_op<Scalar> >
{ enum { Cost = 0, PacketAccess = false }; };

/** \internal
  * \brief Template functor to extract the imaginary part of a complex as a reference
  *
  * \sa class CwiseUnaryOp, MatrixBase::imag()
  */
template<typename Scalar>
struct scalar_imag_ref_op {
  EIGEN_EMPTY_STRUCT_CTOR(scalar_imag_ref_op)
  typedef typename NumTraits<Scalar>::Real result_type;
<<<<<<< HEAD
  EIGEN_DEVICE_FUNC EIGEN_STRONG_INLINE result_type& operator() (const Scalar& a) const { return internal::imag_ref(*const_cast<Scalar*>(&a)); }
=======
  EIGEN_STRONG_INLINE result_type& operator() (const Scalar& a) const { return numext::imag_ref(*const_cast<Scalar*>(&a)); }
>>>>>>> e2204553
};
template<typename Scalar>
struct functor_traits<scalar_imag_ref_op<Scalar> >
{ enum { Cost = 0, PacketAccess = false }; };

/** \internal
  *
  * \brief Template functor to compute the exponential of a scalar
  *
  * \sa class CwiseUnaryOp, Cwise::exp()
  */
template<typename Scalar> struct scalar_exp_op {
  EIGEN_EMPTY_STRUCT_CTOR(scalar_exp_op)
  EIGEN_DEVICE_FUNC inline const Scalar operator() (const Scalar& a) const { using std::exp; return exp(a); }
  typedef typename packet_traits<Scalar>::type Packet;
  inline Packet packetOp(const Packet& a) const { return internal::pexp(a); }
};
template<typename Scalar>
struct functor_traits<scalar_exp_op<Scalar> >
{ enum { Cost = 5 * NumTraits<Scalar>::MulCost, PacketAccess = packet_traits<Scalar>::HasExp }; };

/** \internal
  *
  * \brief Template functor to compute the logarithm of a scalar
  *
  * \sa class CwiseUnaryOp, Cwise::log()
  */
template<typename Scalar> struct scalar_log_op {
  EIGEN_EMPTY_STRUCT_CTOR(scalar_log_op)
  EIGEN_DEVICE_FUNC inline const Scalar operator() (const Scalar& a) const { using std::log; return log(a); }
  typedef typename packet_traits<Scalar>::type Packet;
  inline Packet packetOp(const Packet& a) const { return internal::plog(a); }
};
template<typename Scalar>
struct functor_traits<scalar_log_op<Scalar> >
{ enum { Cost = 5 * NumTraits<Scalar>::MulCost, PacketAccess = packet_traits<Scalar>::HasLog }; };

/** \internal
  * \brief Template functor to multiply a scalar by a fixed other one
  *
  * \sa class CwiseUnaryOp, MatrixBase::operator*, MatrixBase::operator/
  */
/* NOTE why doing the pset1() in packetOp *is* an optimization ?
 * indeed it seems better to declare m_other as a Packet and do the pset1() once
 * in the constructor. However, in practice:
 *  - GCC does not like m_other as a Packet and generate a load every time it needs it
 *  - on the other hand GCC is able to moves the pset1() outside the loop :)
 *  - simpler code ;)
 * (ICC and gcc 4.4 seems to perform well in both cases, the issue is visible with y = a*x + b*y)
 */
template<typename Scalar>
struct scalar_multiple_op {
  typedef typename packet_traits<Scalar>::type Packet;
  // FIXME default copy constructors seems bugged with std::complex<>
  EIGEN_DEVICE_FUNC
  EIGEN_STRONG_INLINE scalar_multiple_op(const scalar_multiple_op& other) : m_other(other.m_other) { }
  EIGEN_DEVICE_FUNC
  EIGEN_STRONG_INLINE scalar_multiple_op(const Scalar& other) : m_other(other) { }
  EIGEN_DEVICE_FUNC
  EIGEN_STRONG_INLINE Scalar operator() (const Scalar& a) const { return a * m_other; }
  EIGEN_STRONG_INLINE const Packet packetOp(const Packet& a) const
  { return internal::pmul(a, pset1<Packet>(m_other)); }
  typename add_const_on_value_type<typename NumTraits<Scalar>::Nested>::type m_other;
};
template<typename Scalar>
struct functor_traits<scalar_multiple_op<Scalar> >
{ enum { Cost = NumTraits<Scalar>::MulCost, PacketAccess = packet_traits<Scalar>::HasMul }; };

template<typename Scalar1, typename Scalar2>
struct scalar_multiple2_op {
  typedef typename scalar_product_traits<Scalar1,Scalar2>::ReturnType result_type;
  EIGEN_DEVICE_FUNC EIGEN_STRONG_INLINE scalar_multiple2_op(const scalar_multiple2_op& other) : m_other(other.m_other) { }
  EIGEN_DEVICE_FUNC EIGEN_STRONG_INLINE scalar_multiple2_op(const Scalar2& other) : m_other(other) { }
  EIGEN_DEVICE_FUNC EIGEN_STRONG_INLINE result_type operator() (const Scalar1& a) const { return a * m_other; }
  typename add_const_on_value_type<typename NumTraits<Scalar2>::Nested>::type m_other;
};
template<typename Scalar1,typename Scalar2>
struct functor_traits<scalar_multiple2_op<Scalar1,Scalar2> >
{ enum { Cost = NumTraits<Scalar1>::MulCost, PacketAccess = false }; };

/** \internal
  * \brief Template functor to divide a scalar by a fixed other one
  *
  * This functor is used to implement the quotient of a matrix by
  * a scalar where the scalar type is not necessarily a floating point type.
  *
  * \sa class CwiseUnaryOp, MatrixBase::operator/
  */
template<typename Scalar>
struct scalar_quotient1_op {
  typedef typename packet_traits<Scalar>::type Packet;
  // FIXME default copy constructors seems bugged with std::complex<>
  EIGEN_DEVICE_FUNC EIGEN_STRONG_INLINE scalar_quotient1_op(const scalar_quotient1_op& other) : m_other(other.m_other) { }
  EIGEN_DEVICE_FUNC EIGEN_STRONG_INLINE scalar_quotient1_op(const Scalar& other) : m_other(other) {}
  EIGEN_DEVICE_FUNC EIGEN_STRONG_INLINE Scalar operator() (const Scalar& a) const { return a / m_other; }
  EIGEN_STRONG_INLINE const Packet packetOp(const Packet& a) const
  { return internal::pdiv(a, pset1<Packet>(m_other)); }
  typename add_const_on_value_type<typename NumTraits<Scalar>::Nested>::type m_other;
};
template<typename Scalar>
struct functor_traits<scalar_quotient1_op<Scalar> >
{ enum { Cost = 2 * NumTraits<Scalar>::MulCost, PacketAccess = packet_traits<Scalar>::HasDiv }; };

// nullary functors

template<typename Scalar>
struct scalar_constant_op {
  typedef typename packet_traits<Scalar>::type Packet;
  EIGEN_DEVICE_FUNC EIGEN_STRONG_INLINE scalar_constant_op(const scalar_constant_op& other) : m_other(other.m_other) { }
  EIGEN_DEVICE_FUNC EIGEN_STRONG_INLINE scalar_constant_op(const Scalar& other) : m_other(other) { }
  template<typename Index>
  EIGEN_DEVICE_FUNC EIGEN_STRONG_INLINE const Scalar operator() (Index, Index = 0) const { return m_other; }
  template<typename Index>
  EIGEN_STRONG_INLINE const Packet packetOp(Index, Index = 0) const { return internal::pset1<Packet>(m_other); }
  const Scalar m_other;
};
template<typename Scalar>
struct functor_traits<scalar_constant_op<Scalar> >
// FIXME replace this packet test by a safe one
{ enum { Cost = 1, PacketAccess = packet_traits<Scalar>::Vectorizable, IsRepeatable = true }; };

template<typename Scalar> struct scalar_identity_op {
  EIGEN_EMPTY_STRUCT_CTOR(scalar_identity_op)
  template<typename Index>
  EIGEN_DEVICE_FUNC EIGEN_STRONG_INLINE const Scalar operator() (Index row, Index col) const { return row==col ? Scalar(1) : Scalar(0); }
};
template<typename Scalar>
struct functor_traits<scalar_identity_op<Scalar> >
{ enum { Cost = NumTraits<Scalar>::AddCost, PacketAccess = false, IsRepeatable = true }; };

template <typename Scalar, bool RandomAccess> struct linspaced_op_impl;

// linear access for packet ops:
// 1) initialization
//   base = [low, ..., low] + ([step, ..., step] * [-size, ..., 0])
// 2) each step (where size is 1 for coeff access or PacketSize for packet access)
//   base += [size*step, ..., size*step]
//
// TODO: Perhaps it's better to initialize lazily (so not in the constructor but in packetOp)
//       in order to avoid the padd() in operator() ?
template <typename Scalar>
struct linspaced_op_impl<Scalar,false>
{
  typedef typename packet_traits<Scalar>::type Packet;

  linspaced_op_impl(const Scalar& low, const Scalar& step) :
  m_low(low), m_step(step),
  m_packetStep(pset1<Packet>(packet_traits<Scalar>::size*step)),
  m_base(padd(pset1<Packet>(low), pmul(pset1<Packet>(step),plset<Scalar>(-packet_traits<Scalar>::size)))) {}

  template<typename Index>
  EIGEN_DEVICE_FUNC EIGEN_STRONG_INLINE const Scalar operator() (Index i) const 
  { 
    m_base = padd(m_base, pset1<Packet>(m_step));
    return m_low+Scalar(i)*m_step; 
  }

  template<typename Index>
  EIGEN_STRONG_INLINE const Packet packetOp(Index) const { return m_base = padd(m_base,m_packetStep); }

  const Scalar m_low;
  const Scalar m_step;
  const Packet m_packetStep;
  mutable Packet m_base;
};

// random access for packet ops:
// 1) each step
//   [low, ..., low] + ( [step, ..., step] * ( [i, ..., i] + [0, ..., size] ) )
template <typename Scalar>
struct linspaced_op_impl<Scalar,true>
{
  typedef typename packet_traits<Scalar>::type Packet;

  linspaced_op_impl(const Scalar& low, const Scalar& step) :
  m_low(low), m_step(step),
  m_lowPacket(pset1<Packet>(m_low)), m_stepPacket(pset1<Packet>(m_step)), m_interPacket(plset<Scalar>(0)) {}

  template<typename Index>
  EIGEN_DEVICE_FUNC EIGEN_STRONG_INLINE const Scalar operator() (Index i) const { return m_low+i*m_step; }

  template<typename Index>
  EIGEN_STRONG_INLINE const Packet packetOp(Index i) const
  { return internal::padd(m_lowPacket, pmul(m_stepPacket, padd(pset1<Packet>(i),m_interPacket))); }

  const Scalar m_low;
  const Scalar m_step;
  const Packet m_lowPacket;
  const Packet m_stepPacket;
  const Packet m_interPacket;
};

// ----- Linspace functor ----------------------------------------------------------------

// Forward declaration (we default to random access which does not really give
// us a speed gain when using packet access but it allows to use the functor in
// nested expressions).
template <typename Scalar, bool RandomAccess = true> struct linspaced_op;
template <typename Scalar, bool RandomAccess> struct functor_traits< linspaced_op<Scalar,RandomAccess> >
{ enum { Cost = 1, PacketAccess = packet_traits<Scalar>::HasSetLinear, IsRepeatable = true }; };
template <typename Scalar, bool RandomAccess> struct linspaced_op
{
  typedef typename packet_traits<Scalar>::type Packet;
  linspaced_op(const Scalar& low, const Scalar& high, DenseIndex num_steps) : impl((num_steps==1 ? high : low), (num_steps==1 ? Scalar() : (high-low)/(num_steps-1))) {}

  template<typename Index>
  EIGEN_DEVICE_FUNC EIGEN_STRONG_INLINE const Scalar operator() (Index i) const { return impl(i); }

  // We need this function when assigning e.g. a RowVectorXd to a MatrixXd since
  // there row==0 and col is used for the actual iteration.
  template<typename Index>
  EIGEN_DEVICE_FUNC EIGEN_STRONG_INLINE const Scalar operator() (Index row, Index col) const 
  {
    eigen_assert(col==0 || row==0);
    return impl(col + row);
  }

  template<typename Index>
  EIGEN_STRONG_INLINE const Packet packetOp(Index i) const { return impl.packetOp(i); }

  // We need this function when assigning e.g. a RowVectorXd to a MatrixXd since
  // there row==0 and col is used for the actual iteration.
  template<typename Index>
  EIGEN_STRONG_INLINE const Packet packetOp(Index row, Index col) const
  {
    eigen_assert(col==0 || row==0);
    return impl.packetOp(col + row);
  }

  // This proxy object handles the actual required temporaries, the different
  // implementations (random vs. sequential access) as well as the
  // correct piping to size 2/4 packet operations.
  const linspaced_op_impl<Scalar,RandomAccess> impl;
};

// all functors allow linear access, except scalar_identity_op. So we fix here a quick meta
// to indicate whether a functor allows linear access, just always answering 'yes' except for
// scalar_identity_op.
// FIXME move this to functor_traits adding a functor_default
template<typename Functor> struct functor_has_linear_access { enum { ret = 1 }; };
template<typename Scalar> struct functor_has_linear_access<scalar_identity_op<Scalar> > { enum { ret = 0 }; };

// In Eigen, any binary op (Product, CwiseBinaryOp) require the Lhs and Rhs to have the same scalar type, except for multiplication
// where the mixing of different types is handled by scalar_product_traits
// In particular, real * complex<real> is allowed.
// FIXME move this to functor_traits adding a functor_default
template<typename Functor> struct functor_is_product_like { enum { ret = 0 }; };
template<typename LhsScalar,typename RhsScalar> struct functor_is_product_like<scalar_product_op<LhsScalar,RhsScalar> > { enum { ret = 1 }; };
template<typename LhsScalar,typename RhsScalar> struct functor_is_product_like<scalar_conj_product_op<LhsScalar,RhsScalar> > { enum { ret = 1 }; };
template<typename LhsScalar,typename RhsScalar> struct functor_is_product_like<scalar_quotient_op<LhsScalar,RhsScalar> > { enum { ret = 1 }; };


/** \internal
  * \brief Template functor to add a scalar to a fixed other one
  * \sa class CwiseUnaryOp, Array::operator+
  */
/* If you wonder why doing the pset1() in packetOp() is an optimization check scalar_multiple_op */
template<typename Scalar>
struct scalar_add_op {
  typedef typename packet_traits<Scalar>::type Packet;
  // FIXME default copy constructors seems bugged with std::complex<>
  EIGEN_DEVICE_FUNC inline scalar_add_op(const scalar_add_op& other) : m_other(other.m_other) { }
  EIGEN_DEVICE_FUNC inline scalar_add_op(const Scalar& other) : m_other(other) { }
  EIGEN_DEVICE_FUNC inline Scalar operator() (const Scalar& a) const { return a + m_other; }
  inline const Packet packetOp(const Packet& a) const
  { return internal::padd(a, pset1<Packet>(m_other)); }
  const Scalar m_other;
};
template<typename Scalar>
struct functor_traits<scalar_add_op<Scalar> >
{ enum { Cost = NumTraits<Scalar>::AddCost, PacketAccess = packet_traits<Scalar>::HasAdd }; };

/** \internal
  * \brief Template functor to compute the square root of a scalar
  * \sa class CwiseUnaryOp, Cwise::sqrt()
  */
template<typename Scalar> struct scalar_sqrt_op {
  EIGEN_EMPTY_STRUCT_CTOR(scalar_sqrt_op)
  EIGEN_DEVICE_FUNC inline const Scalar operator() (const Scalar& a) const { using std::sqrt; return sqrt(a); }
  typedef typename packet_traits<Scalar>::type Packet;
  inline Packet packetOp(const Packet& a) const { return internal::psqrt(a); }
};
template<typename Scalar>
struct functor_traits<scalar_sqrt_op<Scalar> >
{ enum {
    Cost = 5 * NumTraits<Scalar>::MulCost,
    PacketAccess = packet_traits<Scalar>::HasSqrt
  };
};

/** \internal
  * \brief Template functor to compute the cosine of a scalar
  * \sa class CwiseUnaryOp, ArrayBase::cos()
  */
template<typename Scalar> struct scalar_cos_op {
  EIGEN_EMPTY_STRUCT_CTOR(scalar_cos_op)
  EIGEN_DEVICE_FUNC inline Scalar operator() (const Scalar& a) const { using std::cos; return cos(a); }
  typedef typename packet_traits<Scalar>::type Packet;
  inline Packet packetOp(const Packet& a) const { return internal::pcos(a); }
};
template<typename Scalar>
struct functor_traits<scalar_cos_op<Scalar> >
{
  enum {
    Cost = 5 * NumTraits<Scalar>::MulCost,
    PacketAccess = packet_traits<Scalar>::HasCos
  };
};

/** \internal
  * \brief Template functor to compute the sine of a scalar
  * \sa class CwiseUnaryOp, ArrayBase::sin()
  */
template<typename Scalar> struct scalar_sin_op {
  EIGEN_EMPTY_STRUCT_CTOR(scalar_sin_op)
  EIGEN_DEVICE_FUNC inline const Scalar operator() (const Scalar& a) const { using std::sin; return sin(a); }
  typedef typename packet_traits<Scalar>::type Packet;
  inline Packet packetOp(const Packet& a) const { return internal::psin(a); }
};
template<typename Scalar>
struct functor_traits<scalar_sin_op<Scalar> >
{
  enum {
    Cost = 5 * NumTraits<Scalar>::MulCost,
    PacketAccess = packet_traits<Scalar>::HasSin
  };
};


/** \internal
  * \brief Template functor to compute the tan of a scalar
  * \sa class CwiseUnaryOp, ArrayBase::tan()
  */
template<typename Scalar> struct scalar_tan_op {
  EIGEN_EMPTY_STRUCT_CTOR(scalar_tan_op)
  EIGEN_DEVICE_FUNC inline const Scalar operator() (const Scalar& a) const { using std::tan; return tan(a); }
  typedef typename packet_traits<Scalar>::type Packet;
  inline Packet packetOp(const Packet& a) const { return internal::ptan(a); }
};
template<typename Scalar>
struct functor_traits<scalar_tan_op<Scalar> >
{
  enum {
    Cost = 5 * NumTraits<Scalar>::MulCost,
    PacketAccess = packet_traits<Scalar>::HasTan
  };
};

/** \internal
  * \brief Template functor to compute the arc cosine of a scalar
  * \sa class CwiseUnaryOp, ArrayBase::acos()
  */
template<typename Scalar> struct scalar_acos_op {
  EIGEN_EMPTY_STRUCT_CTOR(scalar_acos_op)
  EIGEN_DEVICE_FUNC inline const Scalar operator() (const Scalar& a) const { using std::acos; return acos(a); }
  typedef typename packet_traits<Scalar>::type Packet;
  inline Packet packetOp(const Packet& a) const { return internal::pacos(a); }
};
template<typename Scalar>
struct functor_traits<scalar_acos_op<Scalar> >
{
  enum {
    Cost = 5 * NumTraits<Scalar>::MulCost,
    PacketAccess = packet_traits<Scalar>::HasACos
  };
};

/** \internal
  * \brief Template functor to compute the arc sine of a scalar
  * \sa class CwiseUnaryOp, ArrayBase::asin()
  */
template<typename Scalar> struct scalar_asin_op {
  EIGEN_EMPTY_STRUCT_CTOR(scalar_asin_op)
  EIGEN_DEVICE_FUNC inline const Scalar operator() (const Scalar& a) const { using std::asin; return asin(a); }
  typedef typename packet_traits<Scalar>::type Packet;
  inline Packet packetOp(const Packet& a) const { return internal::pasin(a); }
};
template<typename Scalar>
struct functor_traits<scalar_asin_op<Scalar> >
{
  enum {
    Cost = 5 * NumTraits<Scalar>::MulCost,
    PacketAccess = packet_traits<Scalar>::HasASin
  };
};

/** \internal
  * \brief Template functor to raise a scalar to a power
  * \sa class CwiseUnaryOp, Cwise::pow
  */
template<typename Scalar>
struct scalar_pow_op {
  // FIXME default copy constructors seems bugged with std::complex<>
  inline scalar_pow_op(const scalar_pow_op& other) : m_exponent(other.m_exponent) { }
  inline scalar_pow_op(const Scalar& exponent) : m_exponent(exponent) {}
<<<<<<< HEAD
  EIGEN_DEVICE_FUNC inline Scalar operator() (const Scalar& a) const { return internal::pow(a, m_exponent); }
=======
  inline Scalar operator() (const Scalar& a) const { return numext::pow(a, m_exponent); }
>>>>>>> e2204553
  const Scalar m_exponent;
};
template<typename Scalar>
struct functor_traits<scalar_pow_op<Scalar> >
{ enum { Cost = 5 * NumTraits<Scalar>::MulCost, PacketAccess = false }; };

/** \internal
  * \brief Template functor to compute the quotient between a scalar and array entries.
  * \sa class CwiseUnaryOp, Cwise::inverse()
  */
template<typename Scalar>
struct scalar_inverse_mult_op {
  scalar_inverse_mult_op(const Scalar& other) : m_other(other) {}
  EIGEN_DEVICE_FUNC inline Scalar operator() (const Scalar& a) const { return m_other / a; }
  template<typename Packet>
  inline const Packet packetOp(const Packet& a) const
  { return internal::pdiv(pset1<Packet>(m_other),a); }
  Scalar m_other;
};

/** \internal
  * \brief Template functor to compute the inverse of a scalar
  * \sa class CwiseUnaryOp, Cwise::inverse()
  */
template<typename Scalar>
struct scalar_inverse_op {
  EIGEN_EMPTY_STRUCT_CTOR(scalar_inverse_op)
  EIGEN_DEVICE_FUNC inline Scalar operator() (const Scalar& a) const { return Scalar(1)/a; }
  template<typename Packet>
  inline const Packet packetOp(const Packet& a) const
  { return internal::pdiv(pset1<Packet>(Scalar(1)),a); }
};
template<typename Scalar>
struct functor_traits<scalar_inverse_op<Scalar> >
{ enum { Cost = NumTraits<Scalar>::MulCost, PacketAccess = packet_traits<Scalar>::HasDiv }; };

/** \internal
  * \brief Template functor to compute the square of a scalar
  * \sa class CwiseUnaryOp, Cwise::square()
  */
template<typename Scalar>
struct scalar_square_op {
  EIGEN_EMPTY_STRUCT_CTOR(scalar_square_op)
  EIGEN_DEVICE_FUNC inline Scalar operator() (const Scalar& a) const { return a*a; }
  template<typename Packet>
  inline const Packet packetOp(const Packet& a) const
  { return internal::pmul(a,a); }
};
template<typename Scalar>
struct functor_traits<scalar_square_op<Scalar> >
{ enum { Cost = NumTraits<Scalar>::MulCost, PacketAccess = packet_traits<Scalar>::HasMul }; };

/** \internal
  * \brief Template functor to compute the cube of a scalar
  * \sa class CwiseUnaryOp, Cwise::cube()
  */
template<typename Scalar>
struct scalar_cube_op {
  EIGEN_EMPTY_STRUCT_CTOR(scalar_cube_op)
  EIGEN_DEVICE_FUNC inline Scalar operator() (const Scalar& a) const { return a*a*a; }
  template<typename Packet>
  inline const Packet packetOp(const Packet& a) const
  { return internal::pmul(a,pmul(a,a)); }
};
template<typename Scalar>
struct functor_traits<scalar_cube_op<Scalar> >
{ enum { Cost = 2*NumTraits<Scalar>::MulCost, PacketAccess = packet_traits<Scalar>::HasMul }; };

// default functor traits for STL functors:

template<typename T>
struct functor_traits<std::multiplies<T> >
{ enum { Cost = NumTraits<T>::MulCost, PacketAccess = false }; };

template<typename T>
struct functor_traits<std::divides<T> >
{ enum { Cost = NumTraits<T>::MulCost, PacketAccess = false }; };

template<typename T>
struct functor_traits<std::plus<T> >
{ enum { Cost = NumTraits<T>::AddCost, PacketAccess = false }; };

template<typename T>
struct functor_traits<std::minus<T> >
{ enum { Cost = NumTraits<T>::AddCost, PacketAccess = false }; };

template<typename T>
struct functor_traits<std::negate<T> >
{ enum { Cost = NumTraits<T>::AddCost, PacketAccess = false }; };

template<typename T>
struct functor_traits<std::logical_or<T> >
{ enum { Cost = 1, PacketAccess = false }; };

template<typename T>
struct functor_traits<std::logical_and<T> >
{ enum { Cost = 1, PacketAccess = false }; };

template<typename T>
struct functor_traits<std::logical_not<T> >
{ enum { Cost = 1, PacketAccess = false }; };

template<typename T>
struct functor_traits<std::greater<T> >
{ enum { Cost = 1, PacketAccess = false }; };

template<typename T>
struct functor_traits<std::less<T> >
{ enum { Cost = 1, PacketAccess = false }; };

template<typename T>
struct functor_traits<std::greater_equal<T> >
{ enum { Cost = 1, PacketAccess = false }; };

template<typename T>
struct functor_traits<std::less_equal<T> >
{ enum { Cost = 1, PacketAccess = false }; };

template<typename T>
struct functor_traits<std::equal_to<T> >
{ enum { Cost = 1, PacketAccess = false }; };

template<typename T>
struct functor_traits<std::not_equal_to<T> >
{ enum { Cost = 1, PacketAccess = false }; };

template<typename T>
struct functor_traits<std::binder2nd<T> >
{ enum { Cost = functor_traits<T>::Cost, PacketAccess = false }; };

template<typename T>
struct functor_traits<std::binder1st<T> >
{ enum { Cost = functor_traits<T>::Cost, PacketAccess = false }; };

template<typename T>
struct functor_traits<std::unary_negate<T> >
{ enum { Cost = 1 + functor_traits<T>::Cost, PacketAccess = false }; };

template<typename T>
struct functor_traits<std::binary_negate<T> >
{ enum { Cost = 1 + functor_traits<T>::Cost, PacketAccess = false }; };

#ifdef EIGEN_STDEXT_SUPPORT

template<typename T0,typename T1>
struct functor_traits<std::project1st<T0,T1> >
{ enum { Cost = 0, PacketAccess = false }; };

template<typename T0,typename T1>
struct functor_traits<std::project2nd<T0,T1> >
{ enum { Cost = 0, PacketAccess = false }; };

template<typename T0,typename T1>
struct functor_traits<std::select2nd<std::pair<T0,T1> > >
{ enum { Cost = 0, PacketAccess = false }; };

template<typename T0,typename T1>
struct functor_traits<std::select1st<std::pair<T0,T1> > >
{ enum { Cost = 0, PacketAccess = false }; };

template<typename T0,typename T1>
struct functor_traits<std::unary_compose<T0,T1> >
{ enum { Cost = functor_traits<T0>::Cost + functor_traits<T1>::Cost, PacketAccess = false }; };

template<typename T0,typename T1,typename T2>
struct functor_traits<std::binary_compose<T0,T1,T2> >
{ enum { Cost = functor_traits<T0>::Cost + functor_traits<T1>::Cost + functor_traits<T2>::Cost, PacketAccess = false }; };

#endif // EIGEN_STDEXT_SUPPORT

// allow to add new functors and specializations of functor_traits from outside Eigen.
// this macro is really needed because functor_traits must be specialized after it is declared but before it is used...
#ifdef EIGEN_FUNCTORS_PLUGIN
#include EIGEN_FUNCTORS_PLUGIN
#endif

} // end namespace internal

} // end namespace Eigen

#endif // EIGEN_FUNCTORS_H<|MERGE_RESOLUTION|>--- conflicted
+++ resolved
@@ -171,11 +171,8 @@
   */
 template<typename Scalar, typename OtherScalar> struct scalar_binary_pow_op {
   EIGEN_EMPTY_STRUCT_CTOR(scalar_binary_pow_op)
-<<<<<<< HEAD
-  EIGEN_DEVICE_FUNC inline Scalar operator() (const Scalar& a, const OtherScalar& b) const { return internal::pow(a, b); }
-=======
+  EIGEN_DEVICE_FUNC
   inline Scalar operator() (const Scalar& a, const OtherScalar& b) const { return numext::pow(a, b); }
->>>>>>> e2204553
 };
 template<typename Scalar, typename OtherScalar>
 struct functor_traits<scalar_binary_pow_op<Scalar,OtherScalar> > {
@@ -314,11 +311,8 @@
 template<typename Scalar> struct scalar_abs2_op {
   EIGEN_EMPTY_STRUCT_CTOR(scalar_abs2_op)
   typedef typename NumTraits<Scalar>::Real result_type;
-<<<<<<< HEAD
-  EIGEN_DEVICE_FUNC EIGEN_STRONG_INLINE const result_type operator() (const Scalar& a) const { return internal::abs2(a); }
-=======
+  EIGEN_DEVICE_FUNC
   EIGEN_STRONG_INLINE const result_type operator() (const Scalar& a) const { return numext::abs2(a); }
->>>>>>> e2204553
   template<typename Packet>
   EIGEN_STRONG_INLINE const Packet packetOp(const Packet& a) const
   { return internal::pmul(a,a); }
@@ -334,11 +328,8 @@
   */
 template<typename Scalar> struct scalar_conjugate_op {
   EIGEN_EMPTY_STRUCT_CTOR(scalar_conjugate_op)
-<<<<<<< HEAD
-  EIGEN_DEVICE_FUNC EIGEN_STRONG_INLINE const Scalar operator() (const Scalar& a) const { using internal::conj; return conj(a); }
-=======
+  EIGEN_DEVICE_FUNC
   EIGEN_STRONG_INLINE const Scalar operator() (const Scalar& a) const { using numext::conj; return conj(a); }
->>>>>>> e2204553
   template<typename Packet>
   EIGEN_STRONG_INLINE const Packet packetOp(const Packet& a) const { return internal::pconj(a); }
 };
@@ -375,11 +366,8 @@
 struct scalar_real_op {
   EIGEN_EMPTY_STRUCT_CTOR(scalar_real_op)
   typedef typename NumTraits<Scalar>::Real result_type;
-<<<<<<< HEAD
-  EIGEN_DEVICE_FUNC EIGEN_STRONG_INLINE result_type operator() (const Scalar& a) const { return internal::real(a); }
-=======
+  EIGEN_DEVICE_FUNC
   EIGEN_STRONG_INLINE result_type operator() (const Scalar& a) const { return numext::real(a); }
->>>>>>> e2204553
 };
 template<typename Scalar>
 struct functor_traits<scalar_real_op<Scalar> >
@@ -394,11 +382,8 @@
 struct scalar_imag_op {
   EIGEN_EMPTY_STRUCT_CTOR(scalar_imag_op)
   typedef typename NumTraits<Scalar>::Real result_type;
-<<<<<<< HEAD
-  EIGEN_DEVICE_FUNC EIGEN_STRONG_INLINE result_type operator() (const Scalar& a) const { return internal::imag(a); }
-=======
+  EIGEN_DEVICE_FUNC
   EIGEN_STRONG_INLINE result_type operator() (const Scalar& a) const { return numext::imag(a); }
->>>>>>> e2204553
 };
 template<typename Scalar>
 struct functor_traits<scalar_imag_op<Scalar> >
@@ -413,11 +398,8 @@
 struct scalar_real_ref_op {
   EIGEN_EMPTY_STRUCT_CTOR(scalar_real_ref_op)
   typedef typename NumTraits<Scalar>::Real result_type;
-<<<<<<< HEAD
-  EIGEN_DEVICE_FUNC EIGEN_STRONG_INLINE result_type& operator() (const Scalar& a) const { return internal::real_ref(*const_cast<Scalar*>(&a)); }
-=======
+  EIGEN_DEVICE_FUNC
   EIGEN_STRONG_INLINE result_type& operator() (const Scalar& a) const { return numext::real_ref(*const_cast<Scalar*>(&a)); }
->>>>>>> e2204553
 };
 template<typename Scalar>
 struct functor_traits<scalar_real_ref_op<Scalar> >
@@ -432,11 +414,8 @@
 struct scalar_imag_ref_op {
   EIGEN_EMPTY_STRUCT_CTOR(scalar_imag_ref_op)
   typedef typename NumTraits<Scalar>::Real result_type;
-<<<<<<< HEAD
-  EIGEN_DEVICE_FUNC EIGEN_STRONG_INLINE result_type& operator() (const Scalar& a) const { return internal::imag_ref(*const_cast<Scalar*>(&a)); }
-=======
+  EIGEN_DEVICE_FUNC
   EIGEN_STRONG_INLINE result_type& operator() (const Scalar& a) const { return numext::imag_ref(*const_cast<Scalar*>(&a)); }
->>>>>>> e2204553
 };
 template<typename Scalar>
 struct functor_traits<scalar_imag_ref_op<Scalar> >
@@ -832,11 +811,8 @@
   // FIXME default copy constructors seems bugged with std::complex<>
   inline scalar_pow_op(const scalar_pow_op& other) : m_exponent(other.m_exponent) { }
   inline scalar_pow_op(const Scalar& exponent) : m_exponent(exponent) {}
-<<<<<<< HEAD
-  EIGEN_DEVICE_FUNC inline Scalar operator() (const Scalar& a) const { return internal::pow(a, m_exponent); }
-=======
+  EIGEN_DEVICE_FUNC
   inline Scalar operator() (const Scalar& a) const { return numext::pow(a, m_exponent); }
->>>>>>> e2204553
   const Scalar m_exponent;
 };
 template<typename Scalar>
