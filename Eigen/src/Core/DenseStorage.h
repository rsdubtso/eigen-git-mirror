--- conflicted
+++ resolved
@@ -126,37 +126,26 @@
 {
     internal::plain_array<T,Size,_Options> m_data;
   public:
-<<<<<<< HEAD
-    DenseStorage() {}
+    EIGEN_DEVICE_FUNC DenseStorage() {}
+    EIGEN_DEVICE_FUNC
     DenseStorage(internal::constructor_without_unaligned_array_assert)
       : m_data(internal::constructor_without_unaligned_array_assert()) {}
+    EIGEN_DEVICE_FUNC 
     DenseStorage(const DenseStorage& other) : m_data(other.m_data) {}
+    EIGEN_DEVICE_FUNC 
     DenseStorage& operator=(const DenseStorage& other)
     { 
       if (this != &other) m_data = other.m_data;
       return *this; 
     }
-    DenseStorage(DenseIndex,DenseIndex,DenseIndex) {}
-    void swap(DenseStorage& other) { std::swap(m_data,other.m_data); }
-    static DenseIndex rows(void) {return _Rows;}
-    static DenseIndex cols(void) {return _Cols;}
-    void conservativeResize(DenseIndex,DenseIndex,DenseIndex) {}
-    void resize(DenseIndex,DenseIndex,DenseIndex) {}
-    const T *data() const { return m_data.array; }
-    T *data() { return m_data.array; }
-=======
-    EIGEN_DEVICE_FUNC inline DenseStorage() {}
-    EIGEN_DEVICE_FUNC inline DenseStorage(internal::constructor_without_unaligned_array_assert)
-      : m_data(internal::constructor_without_unaligned_array_assert()) {}
-    EIGEN_DEVICE_FUNC inline DenseStorage(DenseIndex,DenseIndex,DenseIndex) {}
-    EIGEN_DEVICE_FUNC inline void swap(DenseStorage& other) { std::swap(m_data,other.m_data); }
-    EIGEN_DEVICE_FUNC static inline DenseIndex rows(void) {return _Rows;}
-    EIGEN_DEVICE_FUNC static inline DenseIndex cols(void) {return _Cols;}
-    EIGEN_DEVICE_FUNC inline void conservativeResize(DenseIndex,DenseIndex,DenseIndex) {}
-    EIGEN_DEVICE_FUNC inline void resize(DenseIndex,DenseIndex,DenseIndex) {}
-    EIGEN_DEVICE_FUNC inline const T *data() const { return m_data.array; }
-    EIGEN_DEVICE_FUNC inline T *data() { return m_data.array; }
->>>>>>> b91e991b
+    EIGEN_DEVICE_FUNC DenseStorage(DenseIndex,DenseIndex,DenseIndex) {}
+    EIGEN_DEVICE_FUNC void swap(DenseStorage& other) { std::swap(m_data,other.m_data); }
+    EIGEN_DEVICE_FUNC static DenseIndex rows(void) {return _Rows;}
+    EIGEN_DEVICE_FUNC static DenseIndex cols(void) {return _Cols;}
+    EIGEN_DEVICE_FUNC void conservativeResize(DenseIndex,DenseIndex,DenseIndex) {}
+    EIGEN_DEVICE_FUNC void resize(DenseIndex,DenseIndex,DenseIndex) {}
+    EIGEN_DEVICE_FUNC const T *data() const { return m_data.array; }
+    EIGEN_DEVICE_FUNC T *data() { return m_data.array; }
 };
 
 // null matrix
