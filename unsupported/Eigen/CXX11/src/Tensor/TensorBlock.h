--- conflicted
+++ resolved
@@ -212,11 +212,7 @@
         num_size_one_inner_dims, NumDims - num_size_one_inner_dims - 1);
     const StorageIndex block_dim_for_tensor_stride1_dim =
         NumDims == 0 ? 1 : tensor_to_block_dim_map[tensor_stride1_dim];
-<<<<<<< HEAD
-    Index block_inner_dim_size =
-=======
     StorageIndex block_inner_dim_size =
->>>>>>> 7a7fcc1e
         NumDims == 0 ? 1
                      : block.block_sizes()[block_dim_for_tensor_stride1_dim];
     for (Index i = num_size_one_inner_dims + 1; i < NumDims; ++i) {
@@ -880,15 +876,9 @@
       if (block_shape == kUniformAllDims) {
         // Tensor will not fit within 'min_target_size' budget: calculate tensor
         // block dimension sizes based on "square" dimension size target.
-<<<<<<< HEAD
-        const Index dim_size_target = static_cast<Index>(
-            std::pow(static_cast<float>(min_target_size),
-                     1.0 / static_cast<float>(block_dim_sizes.rank())));
-=======
         const StorageIndex dim_size_target = internal::convert_index<StorageIndex>(
-            std::pow(static_cast<float>(min_target_size),
-                     1.0f / static_cast<float>(block_dim_sizes.rank())));
->>>>>>> 7a7fcc1e
+          std::pow(static_cast<float>(min_target_size),
+                   1.0f / static_cast<float>(block_dim_sizes.rank())));
         for (Index i = 0; i < block_dim_sizes.rank(); ++i) {
           // TODO(andydavis) Adjust the inner most 'block_dim_size' to make it
           // a multiple of the packet size. Note that reducing
@@ -929,14 +919,9 @@
       }
     }
 
-<<<<<<< HEAD
-    eigen_assert(block_dim_sizes.TotalSize() >=
-                 numext::mini<Index>(min_target_size, tensor_dims.TotalSize()));
-=======
     eigen_assert(
         block_dim_sizes.TotalSize() >=
         numext::mini<Index>(min_target_size, tensor_dims.TotalSize()));
->>>>>>> 7a7fcc1e
 
     return block_dim_sizes;
   }
