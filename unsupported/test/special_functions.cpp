--- conflicted
+++ resolved
@@ -376,7 +376,6 @@
     CALL_SUBTEST(res = i1e(x);
                  verify_component_wise(res, expected););
   }
-<<<<<<< HEAD
 
   /* Code to generate the data for the following two test cases.
     N = 5
@@ -405,6 +404,7 @@
     v_gamma_sample_der_alpha = np.vectorize(gamma_sample_der_alpha)(a, x)
   */
 
+#if EIGEN_HAS_C99_MATH
   // Test igamma_der_a
   {
     ArrayType a(30);
@@ -469,9 +469,7 @@
     CALL_SUBTEST(res = gamma_sample_der_alpha(alpha, sample);
                  verify_component_wise(res, v););
   }
-#endif
-=======
->>>>>>> 69972514
+#endif  // EIGEN_HAS_C99_MATH
 }
 
 void test_special_functions()
